--- conflicted
+++ resolved
@@ -157,10 +157,6 @@
    },
    "outputs": [],
    "source": [
-<<<<<<< HEAD
-=======
-    "product_version = \"2-latest\"\n",
->>>>>>> 79ba2e1e
     "CONNECTION_STRING = \"postgresql+psycopg://vectordb:vectordb@postgresql-service.ic-shared-rag-llm.svc.cluster.local:5432/vectordb\"\n",
     "COLLECTION_NAME = \"documents_test\""
    ]
@@ -177,11 +173,7 @@
   },
   {
    "cell_type": "code",
-<<<<<<< HEAD
    "execution_count": 3,
-=======
-   "execution_count": null,
->>>>>>> 79ba2e1e
    "id": "600cd763-6ecc-4c77-89c0-47108c31c44e",
    "metadata": {
     "tags": []
@@ -212,11 +204,7 @@
   },
   {
    "cell_type": "code",
-<<<<<<< HEAD
    "execution_count": 4,
-=======
-   "execution_count": null,
->>>>>>> 79ba2e1e
    "id": "bc4fe0db-f494-4cbd-9e97-8b6359a78cb7",
    "metadata": {
     "tags": []
@@ -372,16 +360,11 @@
   },
   {
    "cell_type": "code",
-<<<<<<< HEAD
    "execution_count": 11,
-=======
-   "execution_count": null,
->>>>>>> 79ba2e1e
    "id": "edba4a08-2194-4df1-9091-6f2b596757a1",
    "metadata": {
     "tags": []
    },
-<<<<<<< HEAD
    "outputs": [
     {
      "data": {
@@ -394,9 +377,6 @@
      "output_type": "execute_result"
     }
    ],
-=======
-   "outputs": [],
->>>>>>> 79ba2e1e
    "source": [
     "text_splitter = RecursiveCharacterTextSplitter(chunk_size=1024,\n",
     "                                               chunk_overlap=40)\n",
@@ -414,11 +394,7 @@
   },
   {
    "cell_type": "code",
-<<<<<<< HEAD
    "execution_count": 12,
-=======
-   "execution_count": null,
->>>>>>> 79ba2e1e
    "id": "5aefc08d-a4ad-4aad-9120-cfa98b67cbe2",
    "metadata": {
     "tags": []
@@ -439,11 +415,7 @@
   },
   {
    "cell_type": "code",
-<<<<<<< HEAD
    "execution_count": 13,
-=======
-   "execution_count": null,
->>>>>>> 79ba2e1e
    "id": "bbb6a3e3-5ccd-441e-b80d-427555d9e9f6",
    "metadata": {
     "tags": []
@@ -682,11 +654,7 @@
   },
   {
    "cell_type": "code",
-<<<<<<< HEAD
    "execution_count": 14,
-=======
-   "execution_count": null,
->>>>>>> 79ba2e1e
    "id": "c37f227d-a13d-456c-b91b-3c203e62fc0f",
    "metadata": {
     "tags": []
@@ -713,11 +681,7 @@
   },
   {
    "cell_type": "code",
-<<<<<<< HEAD
    "execution_count": 15,
-=======
-   "execution_count": null,
->>>>>>> 79ba2e1e
    "id": "489c6e6d-c42c-4de4-87cf-8edfd0e63da3",
    "metadata": {
     "tags": []
@@ -730,16 +694,11 @@
   },
   {
    "cell_type": "code",
-<<<<<<< HEAD
    "execution_count": 16,
-=======
-   "execution_count": null,
->>>>>>> 79ba2e1e
    "id": "90feeb37-7888-4c5f-a5cb-5f82637cec16",
    "metadata": {
     "tags": []
    },
-<<<<<<< HEAD
    "outputs": [
     {
      "name": "stdout",
@@ -778,9 +737,6 @@
      ]
     }
    ],
-=======
-   "outputs": [],
->>>>>>> 79ba2e1e
    "source": [
     "for doc, score in docs_with_score:\n",
     "    print(\"-\" * 80)\n",
